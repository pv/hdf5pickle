--- conflicted
+++ resolved
@@ -133,14 +133,6 @@
                         raise TypeError
             if type_ is str:
                 return self.file.createArray(where, name, numarray.array(
-<<<<<<< HEAD
-                    map(ord, data), type=numarray.UInt8))
-            return self.file.createArray(where, name, numarray.array(data))
-        elif type_ is complex:
-            return self.file.createArray(where, name, numarray.array(data))
-        elif type_ in (int, float):
-            return self.file.createArray(where, name, data)
-=======
                     map(ord, data), type=self.type_map.get(str,
                                                            numarray.UInt8)))
             return self.file.createArray(where, name, numarray.array(
@@ -148,7 +140,6 @@
         elif type_ in (int, float, complex):
             return self.file.createArray(where, name, numarray.array(
                 data, type=self.type_map.get(type_)))
->>>>>>> 2a0e1492
         else:
             raise TypeError
 
@@ -164,15 +155,10 @@
                 if type_ is str:
                     return ''.join(map(chr, node.read()))
                 return type_(node.read())
-<<<<<<< HEAD
-        elif type_ in (int, float, bool):
-            return type_(node.read())
-=======
         elif type_ in (int, float):
             return type_(node.read())
         elif type_ is bool:
             return type_(numarray.alltrue(node.read()))
->>>>>>> 2a0e1492
         elif type_ is complex:
             data = node.read()
             data.ravel()
@@ -370,74 +356,42 @@
             else:
                 self._save('%s/__/content' % path, state)
 
-<<<<<<< HEAD
-    def save_none(self, path, obj):
-=======
     def _save_none(self, path, obj):
->>>>>>> 2a0e1492
         array = self.file.save_array(path, 0)
         self.file.set_attr(array, 'pickletype', NONE)
     _dispatch[NoneType] = _save_none
 
-<<<<<<< HEAD
-    def save_bool(self, path, obj):
-=======
     def _save_bool(self, path, obj):
->>>>>>> 2a0e1492
         array = self.file.save_array(path, int(obj))
         self.file.set_attr(array, 'pickletype', BOOL)
     _dispatch[bool] = _save_bool
 
-<<<<<<< HEAD
-    def save_int(self, path, obj):
-=======
     def _save_int(self, path, obj):
->>>>>>> 2a0e1492
         array = self.file.save_array(path, obj)
         self.file.set_attr(array, 'pickletype', INT)
     _dispatch[IntType] = _save_int
 
-<<<<<<< HEAD
-    def save_long(self, path, obj):
-=======
     def _save_long(self, path, obj):
->>>>>>> 2a0e1492
         array = self.file.save_array(path, str(encode_long(obj)))
         self.file.set_attr(array, 'pickletype', LONG)
     _dispatch[LongType] = _save_long
 
-<<<<<<< HEAD
-    def save_float(self, path, obj):
-=======
     def _save_float(self, path, obj):
->>>>>>> 2a0e1492
         array = self.file.save_array(path, obj)
         self.file.set_attr(array, 'pickletype', FLOAT)
     _dispatch[FloatType] = _save_float
 
-<<<<<<< HEAD
-    def save_complex(self, path, obj):
-=======
     def _save_complex(self, path, obj):
->>>>>>> 2a0e1492
         array = self.file.save_array(path, obj)
         self.file.set_attr(array, 'pickletype', COMPLEX)
     _dispatch[ComplexType] = _save_complex
 
-<<<<<<< HEAD
-    def save_string(self, path, obj):
-=======
     def _save_string(self, path, obj):
->>>>>>> 2a0e1492
         node = self.file.save_array(path, obj)
         self.file.set_attr(node, 'pickletype', STRING)
     _dispatch[StringType] = _save_string
 
-<<<<<<< HEAD
-    def save_unicode(self, path, obj):
-=======
     def _save_unicode(self, path, obj):
->>>>>>> 2a0e1492
         node = self.file.save_array(path, obj.encode('utf-8'))
         self.file.set_attr(node, 'pickletype', UNICODE)
     _dispatch[UnicodeType] = _save_unicode
@@ -688,15 +642,9 @@
         return self.file.load_array(node, float)
     _dispatch[FLOAT] = _load_float
 
-<<<<<<< HEAD
-    def load_complex(self, node):
-        return self.file.load_array(node, complex)
-    dispatch[COMPLEX] = load_complex
-=======
     def _load_complex(self, node):
         return self.file.load_array(node, complex)
     _dispatch[COMPLEX] = _load_complex
->>>>>>> 2a0e1492
 
     def _load_string(self, node):
         return self.file.load_array(node, str)
@@ -854,29 +802,17 @@
     def _load_numeric_array(self, node):
         import Numeric
         return Numeric.asarray(node.read())
-<<<<<<< HEAD
-    dispatch[NUMERIC] = load_numeric_array
-=======
     _dispatch[NUMERIC] = _load_numeric_array
->>>>>>> 2a0e1492
 
     def _load_numpy_array(self, node):
         import numpy
         return numpy.asarray(node.read())
-<<<<<<< HEAD
-    dispatch[NUMPY] = load_numpy_array
-=======
     _dispatch[NUMPY] = _load_numpy_array
->>>>>>> 2a0e1492
 
     def _load_numarray_array(self, node):
         import numarray
         return numarray.asarray(node.read())
-<<<<<<< HEAD
-    dispatch[NUMARRAY] = load_numarray_array
-=======
     _dispatch[NUMARRAY] = _load_numarray_array
->>>>>>> 2a0e1492
 
     def _get_extension(self, code):
         nil = []
